import argparse
import datetime
import os

import torch
import torchvision.transforms as transforms
import yaml
from torch import nn
from torch.utils.data import DataLoader

from src.data.dataset import create_balanced_sampler

# Import your dataset, models, and trainer
from src.data.chex_dataset import ChexDataset
from src.data.ucsf_dataset import UcsfDataset
from src.model.classification.classification_model import (
    AgeCEClassifier,
    GenderBCEClassifier,
)
from src.model.reconstruction.reconstruction_model import ReconstructionModel
from src.model.reconstruction.chex_unet import ChexUNet
from src.model.reconstruction.ucsf_unet import UcsfUNet
from src.model.reconstruction.vgg import VGGReconstructionNetwork, get_configs
from src.trainer.trainer import Trainer
from src.utils.transformations import min_max_slice_normalization
from fairness.classification_model import TGradeBCEClassifier, TTypeBCEClassifier
from fairness.resnet_classification_network import ResNetClassifierNetwork


def load_classifier_models(config, device):
    if config["dataset"] == "chex":
        classifier = torch.load(config["classifier_path"], map_location=device)
        for param in classifier.parameters():
            param.requires_grad = False
        classifier.eval()
        return classifier
    elif config["dataset"] == "ucsf":
        task_models = {}
        for classifier_config in config["classifiers"]:
            if classifier_config["name"] == "TGradeBCEClassifier":
                continue
            elif classifier_config["name"] == "TTypeBCEClassifier":
                classifier = TTypeBCEClassifier()
            classifier = classifier.to(device)

            network = ResNetClassifierNetwork(num_classes=classifier.num_classes
                                                , resnet_version="resnet18")
            
            network = network.to(device)
            classifier.set_network(network)
            classifier.load_state_dict(torch.load(classifier_config["path"], map_location=device))
            for param in classifier.parameters():
                param.requires_grad = False
            task_models[classifier_config["name"]] = classifier

        def apply_task_models(x):
            first_output = task_models["TGradeBCEClassifier"](x)
            second_output = task_models["TTypeBCEClassifier"](x)
            return torch.cat((first_output, second_output), dim=1)
        #return apply_task_models
        return task_models["TTypeBCEClassifier"].network

def main():
    parser = argparse.ArgumentParser(description="Train a reconstruction model.")
    parser.add_argument(
        "-c",
        "--config",
        type=str,
        required=True,
        help="Path to the YAML configuration file.",
    )
    args = parser.parse_args()

    # Load configuration from YAML file
    with open(args.config, "r") as f:
        config = yaml.safe_load(f)

    # Extract parameters from the configuration
    output_dir = config["output_dir"]
    output_name = config["output_name"]
    num_epochs = config["num_epochs"]
    learning_rate = config["learning_rate"]
    batch_size = config["batch_size"]
    model_path = config.get("model_path", None)
    save_interval = config.get("save_interval", 1)
    early_stopping_patience = config.get("early_stopping_patience", None)

    # Append timestamp to output_name to make it unique
    timestamp = datetime.datetime.now().strftime("%Y%m%d_%H%M%S")
    output_name = f"{output_name}_{timestamp}"
    output_dir = os.path.join(output_dir, output_name)

    # Create output directory if it doesn't exist
    os.makedirs(output_dir, exist_ok=True)

    # Save the configuration back into the output directory for tracking
    config_save_path = os.path.join(output_dir, "config.yaml")
    with open(config_save_path, "w") as config_file:
        yaml.dump(config, config_file, default_flow_style=False)

    if config["dataset"] == "chex":
    # Datasets and DataLoaders
        train_dataset = ChexDataset(
            opt=config,
        )
        val_dataset = ChexDataset(
            opt=config,
<<<<<<< HEAD
=======
            train=False,
>>>>>>> 51d142d8
        )
    elif config["dataset"] == "ucsf":
        train_dataset = UcsfDataset(
            opt=config,
        )
        val_dataset = UcsfDataset(
            opt=config,
<<<<<<< HEAD
=======
            train=False,
>>>>>>> 51d142d8
        )

    val_sampler = None
    train_sampler = None
    shuffle = True

    train_loader = DataLoader(
        train_dataset,
        batch_size=batch_size,
        shuffle=shuffle,
        num_workers=4,
        sampler=train_sampler,
    )
    val_loader = DataLoader(
        val_dataset,
        batch_size=batch_size,
        shuffle=False,
        num_workers=4,
        sampler=val_sampler,
    )

    # Device configuration
    device = torch.device("cuda:0" if torch.cuda.is_available() else "cpu")

    # Classifier
    model = ReconstructionModel()
    model = model.to(device)

    if config["dataset"] == "chex":
        network = ChexUNet()
    elif config["dataset"] == "ucsf":
        network = UcsfUNet()
        
    network = network.to(device)

    # Add network to classifier
    model.set_network(network)

    # load model
    model.load_state_dict(torch.load(model_path, map_location=device))

    # load classifier
    classifier_models = load_classifier_models(config, device)

    # Optimizer
    optimizer = torch.optim.Adam(model.parameters(), lr=learning_rate)

    # Initialize the Trainer
    trainer = Trainer(
        model=model,
        train_loader=train_loader,
        val_loader=val_loader,
        optimizer=optimizer,
        num_epochs=num_epochs,
        device=device,
        log_dir=os.path.join(output_dir, "logs"),
        output_dir=output_dir,
        output_name=output_name,
        save_interval=save_interval,
        early_stopping_patience=early_stopping_patience,
        classifier_models=classifier_models,
    )

    # Start training
    trainer.train()


if __name__ == "__main__":
    main()<|MERGE_RESOLUTION|>--- conflicted
+++ resolved
@@ -105,10 +105,7 @@
         )
         val_dataset = ChexDataset(
             opt=config,
-<<<<<<< HEAD
-=======
             train=False,
->>>>>>> 51d142d8
         )
     elif config["dataset"] == "ucsf":
         train_dataset = UcsfDataset(
@@ -116,10 +113,7 @@
         )
         val_dataset = UcsfDataset(
             opt=config,
-<<<<<<< HEAD
-=======
             train=False,
->>>>>>> 51d142d8
         )
 
     val_sampler = None
@@ -142,7 +136,7 @@
     )
 
     # Device configuration
-    device = torch.device("cuda:0" if torch.cuda.is_available() else "cpu")
+    device = torch.device("cuda:1" if torch.cuda.is_available() else "cpu")
 
     # Classifier
     model = ReconstructionModel()
@@ -181,6 +175,7 @@
         save_interval=save_interval,
         early_stopping_patience=early_stopping_patience,
         classifier_models=classifier_models,
+        fairness_lambda=config["fairness_lambda"],
     )
 
     # Start training
