import os

import torch
from torch.utils.tensorboard import SummaryWriter
from tqdm import tqdm
from fairness.fairness_loss import FairnessLoss

class Trainer:
    def __init__(
        self,
        model,
        train_loader,
        val_loader,
        optimizer,
        num_epochs,
        device,
        log_dir,
        output_dir,
        output_name="model",
        save_interval=1,
        early_stopping_patience=None,
        classifier_models=None,
        ema_alpha=0.9,  # Exponential moving average decay factor
    ):
        """
        Trainer class for training and validating a model with early stopping.

        Args:
            model (torch.nn.Module): The neural network model to train.
            train_loader (DataLoader): DataLoader for training data.
            val_loader (DataLoader): DataLoader for validation data.
            optimizer (torch.optim.Optimizer): Optimizer for model parameters.
            num_epochs (int): Maximum number of epochs to train.
            device (torch.device): Device to run the training on (CPU or GPU).
            log_dir (str): Directory to save TensorBoard logs.
            output_dir (str): Directory to save model checkpoints.
            output_name (str, optional): Base name for the saved model files. Defaults to "model".
            save_interval (int, optional): Interval (in epochs) to save model checkpoints. Defaults to 1.
            early_stopping_patience (int, optional): Number of epochs with no improvement after which training will be stopped. If None, early stopping is disabled.
            classifier_models (list, optional): List of classifier models used for the fairness loss.
            ema_alpha (float, optional): Decay factor for exponential moving average of loss magnitudes. Defaults to 0.9.
        """
        self.model = model.to(device)
        self.train_loader = train_loader
        self.val_loader = val_loader
        self.optimizer = optimizer
        self.num_epochs = num_epochs
        self.device = device
        self.log_dir = log_dir
        self.output_dir = output_dir
        self.output_name = output_name
        self.save_interval = save_interval
        self.early_stopping_patience = early_stopping_patience
        self.ema_alpha = ema_alpha

        # Initialize TensorBoard writer
        self.writer = SummaryWriter(log_dir=self.log_dir)

        # Create output directory for checkpoints
        self.checkpoint_dir = os.path.join(self.output_dir, "checkpoints")
        os.makedirs(self.checkpoint_dir, exist_ok=True)

        self.snapshot_dir = os.path.join(self.output_dir, "snapshots")
        os.makedirs(self.snapshot_dir, exist_ok=True)

        # Initialize early stopping variables
        self.best_val_loss = float("inf")
        self.epochs_without_improvement = 0
        self.best_model_state = None  # To store the best model's state_dict
        self.best_epoch = None  # To store the epoch number of the best model
<<<<<<< HEAD
        
        self.fairness_loss = FairnessLoss(classifier_models, device=self.device)
        
        # Initialize exponential moving averages for loss normalization
        self.criterion_ema = None
        self.fairness_ema = None
=======
        self.fairness_loss = FairnessLoss(classifier_models, fairness_lambda)
        self.fairness_lambda = fairness_lambda
>>>>>>> 51d142d8

    def train(self):
        for epoch in range(1, self.num_epochs + 1):
            # Training phase
            train_loss, train_metric = self.train_epoch(epoch)

            # Validation phase
            val_loss, val_metric, val_fairness_loss, val_l1_loss = self.validate_epoch(epoch)

            # Log metrics
            self.writer.add_scalars(
                "Loss", {"Train": train_loss, "Validation": val_loss, "Val Fairness Loss": val_fairness_loss, "Val L1 Loss": val_l1_loss}, epoch
            )
            self.writer.add_scalars(
                f"{self.model.performance_metric_name}",
                {"Train": train_metric, "Validation": val_metric},
                epoch,
            )

            # Save checkpoint at specified intervals
            if epoch % self.save_interval == 0:
                self.save_checkpoint(epoch)
                self.save_snapshot(epoch)

            # Early stopping check
            if val_loss < self.best_val_loss:
                self.best_val_loss = val_loss
                self.best_model_state = (
                    self.model.state_dict()
                )  # Store the model's state_dict
                self.best_epoch = epoch
                self.epochs_without_improvement = 0
            else:
                self.epochs_without_improvement += 1
                if (
                    self.early_stopping_patience is not None
                    and self.epochs_without_improvement >= self.early_stopping_patience
                ):
                    print(
                        f"Early stopping triggered after {self.early_stopping_patience} epochs with no improvement."
                    )
                    break

        # Save the final model
        self.save_checkpoint(epoch, final=True)

        # Save the best model
        if self.best_model_state is not None:
            self.save_best_model()

        self.writer.close()

    def train_epoch(self, epoch):
        self.model.train()
        running_loss = 0.0
        running_metrics = 0
        total = 0

        train_bar = tqdm(
            self.train_loader, desc=f"Epoch {epoch}/{self.num_epochs} [Training]"
        )
        for x, y, protected_attrs, labels in train_bar:
            x = x.to(self.device)
            y = y.to(self.device)
            protected_attrs = protected_attrs.to(self.device)
            labels = labels.to(self.device)

            self.optimizer.zero_grad()

            outputs = self.model(x)
<<<<<<< HEAD
            criterion_loss = self.model.criterion(outputs, y)
            fairness_component = self.fairness_loss(outputs, labels, protected_attrs)
            
            # Update exponential moving averages for loss normalization
            if self.criterion_ema is None:
                self.criterion_ema = criterion_loss.item()
                self.fairness_ema = fairness_component.item()
            else:
                self.criterion_ema = self.ema_alpha * self.criterion_ema + (1 - self.ema_alpha) * criterion_loss.item()
                self.fairness_ema = self.ema_alpha * self.fairness_ema + (1 - self.ema_alpha) * fairness_component.item()
            
            # Normalize the losses to have similar magnitudes
            if self.criterion_ema > 0 and self.fairness_ema > 0:
                normalized_fairness = fairness_component * (self.criterion_ema / self.fairness_ema)
            else:
                normalized_fairness = fairness_component
                
            # Combined loss with normalized components
            loss = criterion_loss + normalized_fairness
=======
            loss = self.model.criterion(outputs, y)
            fairness_loss = self.fairness_loss(outputs, labels, protected_attrs)
            loss += fairness_loss * self.fairness_lambda
>>>>>>> 51d142d8

            loss.backward()

            self.optimizer.step()

            running_loss += loss.item()
            performance_metric, n = self.model.epoch_performance_metric(outputs, y)
            running_metrics += performance_metric
            total += n

            # Update progress bar
            train_bar.set_postfix(
                {
                    "Loss": running_loss / total,
                    f"{self.model.performance_metric_name}": running_metrics / total,
                    "Criterion EMA": self.criterion_ema,
                    "Fairness EMA": self.fairness_ema,
                }
            )
        epoch_loss = running_loss / total
        epoch_metric = running_metrics / total

        return epoch_loss, epoch_metric

    def validate_epoch(self, epoch):
        self.model.eval()
        running_loss = 0.0
        running_metrics = 0
        running_fairness_loss = 0.0
        running_l1_loss = 0.0
        total = 0

        val_bar = tqdm(
            self.val_loader, desc=f"Epoch {epoch}/{self.num_epochs} [Validation]"
        )
        with torch.no_grad():
            for x, y, protected_attrs, labels in val_bar:
                x = x.to(self.device)
                y = y.to(self.device)
                protected_attrs = protected_attrs.to(self.device)
                labels = labels.to(self.device)

                outputs = self.model(x)
                criterion_loss = self.model.criterion(outputs, y)
                l1_loss = criterion_loss.item()
                running_l1_loss += l1_loss
<<<<<<< HEAD
                
                fairness_component = self.fairness_loss(outputs, labels, protected_attrs)
                running_fairness_loss += fairness_component.item()
                
                # Use the same normalization as in training
                if self.criterion_ema > 0 and self.fairness_ema > 0:
                    normalized_fairness = fairness_component * (self.criterion_ema / self.fairness_ema)
                else:
                    normalized_fairness = fairness_component
                
                loss = criterion_loss + normalized_fairness
=======
                fairness_loss = self.fairness_loss(outputs, labels, protected_attrs)
                loss += fairness_loss * self.fairness_lambda
                running_fairness_loss += fairness_loss.item()
>>>>>>> 51d142d8

                running_loss += loss.item()
                performance_metric, n = self.model.epoch_performance_metric(
                    outputs, y
                )
                running_metrics += performance_metric
                total += n

                # Update progress bar
                val_bar.set_postfix(
                    {
                        "Val Loss": running_loss / total,
                        "Val Fairness Loss": fairness_component.item(),
                        "Val L1 Loss": l1_loss,
                        f"Val {self.model.performance_metric_name}": running_metrics
                        / total,
                    }
                )

        epoch_fairness_loss = running_fairness_loss / total
        epoch_l1_loss = running_l1_loss / total
        epoch_loss = running_loss / total
        epoch_metric = running_metrics / total

        # Log the normalization factors
        self.writer.add_scalar("Loss/criterion_ema", self.criterion_ema, epoch)
        self.writer.add_scalar("Loss/fairness_ema", self.fairness_ema, epoch)
        self.writer.add_scalar("Loss/normalization_ratio", 
                              self.criterion_ema / self.fairness_ema if self.fairness_ema > 0 else 1.0, 
                              epoch)

        return epoch_loss, epoch_metric, epoch_fairness_loss, epoch_l1_loss

    def save_snapshot(self, epoch):
        """
        Saves a snapshot of the model at the current epoch.

        Args:
            epoch (int): Current epoch number.
        """
        train_snapshot_name = f"{self.output_name}_epoch_{epoch}_snapshot_train"
        train_iter = iter(self.train_loader)

        # Save snapshot for training data
        x, y, _, _ = next(train_iter)
        if len(x.shape) > 2 and x.shape[0] > 1:
            x = x[0].unsqueeze(0)
            y = y[0].unsqueeze(0)
        x = x.to(self.device)
        y = y.to(self.device)

        with torch.no_grad():
            y_pred = self.model(x)
            path = os.path.join(self.snapshot_dir, train_snapshot_name)
            self.model.save_snapshot(x, y, y_pred, path, self.device, epoch)

        # Save snapshot for validation data
        val_snapshot_name = f"{self.output_name}_epoch_{epoch}_snapshot_val"
        val_iter = iter(self.val_loader)

        x, y, _, _ = next(val_iter)
        if len(x.shape) > 2 and x.shape[0] > 1:
            x = x[0].unsqueeze(0)
            y = y[0].unsqueeze(0)
        x = x.to(self.device)
        y = y.to(self.device)

        with torch.no_grad():
            y_pred = self.model(x)
            path = os.path.join(self.snapshot_dir, val_snapshot_name)
            self.model.save_snapshot(x, y, y_pred, path, self.device, epoch)

    def save_checkpoint(self, epoch, final=False):
        """
        Saves the model checkpoint.

        Args:
            epoch (int): Current epoch number.
            final (bool, optional): If True, saves the model as the final model. Defaults to False.
        """
        if final:
            checkpoint_filename = f"{self.output_name}_epoch_{epoch}_final.pth"
            checkpoint_path = os.path.join(self.checkpoint_dir, checkpoint_filename)
            torch.save(self.model.state_dict(), checkpoint_path)
        else:
            checkpoint_filename = f"{self.output_name}_epoch_{epoch}.pth"
            checkpoint_path = os.path.join(self.checkpoint_dir, checkpoint_filename)
            torch.save(self.model.state_dict(), checkpoint_path)

    def save_best_model(self):
        """
        Saves the best model (based on validation loss) to disk.
        """
        best_model_filename = f"{self.output_name}_epoch_{self.best_epoch}_best.pth"
        best_model_path = os.path.join(self.checkpoint_dir, best_model_filename)
        torch.save(self.best_model_state, best_model_path)<|MERGE_RESOLUTION|>--- conflicted
+++ resolved
@@ -20,7 +20,7 @@
         save_interval=1,
         early_stopping_patience=None,
         classifier_models=None,
-        ema_alpha=0.9,  # Exponential moving average decay factor
+        fairness_lambda=1.0,
     ):
         """
         Trainer class for training and validating a model with early stopping.
@@ -51,7 +51,7 @@
         self.output_name = output_name
         self.save_interval = save_interval
         self.early_stopping_patience = early_stopping_patience
-        self.ema_alpha = ema_alpha
+        self.ema_alpha = 0.96
 
         # Initialize TensorBoard writer
         self.writer = SummaryWriter(log_dir=self.log_dir)
@@ -68,17 +68,13 @@
         self.epochs_without_improvement = 0
         self.best_model_state = None  # To store the best model's state_dict
         self.best_epoch = None  # To store the epoch number of the best model
-<<<<<<< HEAD
         
         self.fairness_loss = FairnessLoss(classifier_models, device=self.device)
         
         # Initialize exponential moving averages for loss normalization
         self.criterion_ema = None
         self.fairness_ema = None
-=======
-        self.fairness_loss = FairnessLoss(classifier_models, fairness_lambda)
         self.fairness_lambda = fairness_lambda
->>>>>>> 51d142d8
 
     def train(self):
         for epoch in range(1, self.num_epochs + 1):
@@ -149,7 +145,6 @@
             self.optimizer.zero_grad()
 
             outputs = self.model(x)
-<<<<<<< HEAD
             criterion_loss = self.model.criterion(outputs, y)
             fairness_component = self.fairness_loss(outputs, labels, protected_attrs)
             
@@ -168,12 +163,7 @@
                 normalized_fairness = fairness_component
                 
             # Combined loss with normalized components
-            loss = criterion_loss + normalized_fairness
-=======
-            loss = self.model.criterion(outputs, y)
-            fairness_loss = self.fairness_loss(outputs, labels, protected_attrs)
-            loss += fairness_loss * self.fairness_lambda
->>>>>>> 51d142d8
+            loss = criterion_loss + normalized_fairness * self.fairness_lambda
 
             loss.backward()
 
@@ -220,7 +210,6 @@
                 criterion_loss = self.model.criterion(outputs, y)
                 l1_loss = criterion_loss.item()
                 running_l1_loss += l1_loss
-<<<<<<< HEAD
                 
                 fairness_component = self.fairness_loss(outputs, labels, protected_attrs)
                 running_fairness_loss += fairness_component.item()
@@ -231,12 +220,7 @@
                 else:
                     normalized_fairness = fairness_component
                 
-                loss = criterion_loss + normalized_fairness
-=======
-                fairness_loss = self.fairness_loss(outputs, labels, protected_attrs)
-                loss += fairness_loss * self.fairness_lambda
-                running_fairness_loss += fairness_loss.item()
->>>>>>> 51d142d8
+                loss = criterion_loss + normalized_fairness * self.fairness_lambda
 
                 running_loss += loss.item()
                 performance_metric, n = self.model.epoch_performance_metric(
