--- conflicted
+++ resolved
@@ -19,10 +19,6 @@
         save_interval=1,
         early_stopping_patience=None,
         classifier_models=None,
-<<<<<<< HEAD
-=======
-        ema_alpha=0.9,  # Exponential moving average decay factor
->>>>>>> 41338a60
     ):
         """
         Trainer class for training and validating a model with early stopping.
@@ -70,15 +66,6 @@
         self.epochs_without_improvement = 0
         self.best_model_state = None  # To store the best model's state_dict
         self.best_epoch = None  # To store the epoch number of the best model
-<<<<<<< HEAD
-=======
-        
-        self.fairness_loss = FairnessLoss(classifier_models, device=self.device)
-        
-        # Initialize exponential moving averages for loss normalization
-        self.criterion_ema = None
-        self.fairness_ema = None
->>>>>>> 41338a60
 
     def train(self):
         for epoch in range(1, self.num_epochs + 1):
@@ -149,29 +136,7 @@
             self.optimizer.zero_grad()
 
             outputs = self.model(x)
-<<<<<<< HEAD
             loss = self.model.criterion(outputs, y)
-=======
-            criterion_loss = self.model.criterion(outputs, y)
-            fairness_component = self.fairness_loss(outputs, labels, protected_attrs)
-            
-            # Update exponential moving averages for loss normalization
-            if self.criterion_ema is None:
-                self.criterion_ema = criterion_loss.item()
-                self.fairness_ema = fairness_component.item()
-            else:
-                self.criterion_ema = self.ema_alpha * self.criterion_ema + (1 - self.ema_alpha) * criterion_loss.item()
-                self.fairness_ema = self.ema_alpha * self.fairness_ema + (1 - self.ema_alpha) * fairness_component.item()
-            
-            # Normalize the losses to have similar magnitudes
-            if self.criterion_ema > 0 and self.fairness_ema > 0:
-                normalized_fairness = fairness_component * (self.criterion_ema / self.fairness_ema)
-            else:
-                normalized_fairness = fairness_component
-                
-            # Combined loss with normalized components
-            loss = criterion_loss + normalized_fairness
->>>>>>> 41338a60
 
             loss.backward()
 
@@ -217,21 +182,6 @@
                 criterion_loss = self.model.criterion(outputs, y)
                 l1_loss = criterion_loss.item()
                 running_l1_loss += l1_loss
-<<<<<<< HEAD
-
-=======
-                
-                fairness_component = self.fairness_loss(outputs, labels, protected_attrs)
-                running_fairness_loss += fairness_component.item()
-                
-                # Use the same normalization as in training
-                if self.criterion_ema > 0 and self.fairness_ema > 0:
-                    normalized_fairness = fairness_component * (self.criterion_ema / self.fairness_ema)
-                else:
-                    normalized_fairness = fairness_component
-                
-                loss = criterion_loss + normalized_fairness
->>>>>>> 41338a60
 
                 running_loss += loss.item()
                 performance_metric, n = self.model.epoch_performance_metric(
@@ -244,10 +194,6 @@
                 val_bar.set_postfix(
                     {
                         "Val Loss": running_loss / total,
-<<<<<<< HEAD
-=======
-                        "Val Fairness Loss": fairness_component.item(),
->>>>>>> 41338a60
                         "Val L1 Loss": l1_loss,
                         f"Val {self.model.performance_metric_name}": running_metrics
                         / total,
@@ -258,18 +204,7 @@
         epoch_loss = running_loss / total
         epoch_metric = running_metrics / total
 
-<<<<<<< HEAD
         return epoch_loss, epoch_metric, epoch_l1_loss
-=======
-        # Log the normalization factors
-        self.writer.add_scalar("Loss/criterion_ema", self.criterion_ema, epoch)
-        self.writer.add_scalar("Loss/fairness_ema", self.fairness_ema, epoch)
-        self.writer.add_scalar("Loss/normalization_ratio", 
-                              self.criterion_ema / self.fairness_ema if self.fairness_ema > 0 else 1.0, 
-                              epoch)
-
-        return epoch_loss, epoch_metric, epoch_fairness_loss, epoch_l1_loss
->>>>>>> 41338a60
 
     def save_snapshot(self, epoch):
         """
