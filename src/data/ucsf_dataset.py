import os
import pathlib
from typing import Optional
from skimage.transform import resize

import fastmri
import nibabel as nib
import numpy as np
import polars as pl
import torch
from fastmri import fft2c, ifft2c
from fastmri.data.subsample import RandomMaskFunc
from torch.utils.data import Dataset
import torchvision.transforms as transforms

def min_max_slice_normalization(scan: torch.Tensor) -> torch.Tensor:
    scan_min = scan.min()
    scan_max = scan.max()
    if scan_max == scan_min:
        return scan
    normalized_scan = (scan - scan_min) / (scan_max - scan_min)
    return normalized_scan


class UcsfDataset(Dataset):
    """Dataset for MRI reconstruction."""

<<<<<<< HEAD
    def __init__(self, opt):
=======
    def __init__(self, opt, train=True):
>>>>>>> 51d142d8
        """Initialize this dataset class.

        Parameters:
            opt (dict) -- stores all the experiment flags
            train (bool) -- whether we are in training mode
        """
        self.data_root = pathlib.Path(opt["dataroot"])
        self.sampling_mask = opt.get("sampling_mask", "radial")
        self.number_of_samples = opt.get("number_of_samples", None)
        self.seed = opt.get("seed", 31415)
        self.type = opt.get("type", "FLAIR")
        self.pathology = opt.get("pathology", [])
        self.lower_slice = opt.get("lower_slice", 60)
        self.upper_slice = opt.get("upper_slice", 130)
<<<<<<< HEAD
        self.split = "test"
=======
        self.train = train
>>>>>>> 51d142d8
        self.num_rays = opt.get("num_rays", 140)
        print(f"num_rays: {self.num_rays}")

        # Load metadata
        self.metadata = self._load_metadata()

        # Set up transforms
        self.transform = transforms.Compose(
            [
                min_max_slice_normalization,
                transforms.Resize((256, 256), antialias=True),
            ]
        )

    def _load_metadata(self):
        """Load metadata for the dataset from CSV file."""
        import polars as pl

        metadata_file = self.data_root / "metadata.csv"
        if not metadata_file.exists():
            raise FileNotFoundError(f"Metadata file not found: {metadata_file}")

        df = pl.read_csv(metadata_file)

        # Apply filters based on parameters
        if self.type:
            df = df.filter(pl.col("type") == self.type)
        if self.pathology:
            df = df.filter(pl.col("pathology").is_in(self.pathology))
        if self.lower_slice is not None:
            df = df.filter(pl.col("slice_id") >= self.lower_slice)
        if self.upper_slice is not None:
            df = df.filter(pl.col("slice_id") <= self.upper_slice)

<<<<<<< HEAD
        # Filter by split
        df = df.filter(pl.col("split") == self.split)

=======
        # Filter for validation set first
        df = df.filter(pl.col("split") == "val")
        
        # For training, use first 90% of validation set
        if self.train:
            total_samples = len(df)
            train_size = int(0.9 * total_samples)
            df = df.slice(0, train_size)
        # For validation, use last 10% of validation set
        else:
            total_samples = len(df)
            train_size = int(0.9 * total_samples)
            df = df.slice(train_size, total_samples)
            
>>>>>>> 51d142d8
        # Sample if number_of_samples is specified
        if self.number_of_samples is not None and self.number_of_samples > 0:
            df = df.sample(n=self.number_of_samples, seed=self.seed)

        return df

    def convert_to_complex(self, image_slice):
        """Convert a real-valued 2D image slice to complex format."""
        complex_tensor = torch.stack(
            (image_slice, torch.zeros_like(image_slice)), dim=-1
        )
        return complex_tensor

    def create_radial_mask(self, shape):
        """Create a radial mask for undersampling k-space."""
        H, W = shape
        center = (H // 2, W // 2)
        Y, X = np.ogrid[:H, :W]
        mask = np.zeros((H, W), dtype=np.float32)
        angles = np.linspace(0, 2 * np.pi, self.num_rays, endpoint=False)

        for angle in angles:
            line_x = np.cos(angle)
            line_y = np.sin(angle)
            for r in range(max(H, W) // 2):
                x = int(center[1] + r * line_x)
                y = int(center[0] + r * line_y)
                if 0 <= x < W and 0 <= y < H:
                    mask[y, x] = 1
        return mask

    def apply_radial_mask_to_kspace(self, kspace):
        """Apply a radial mask to the k-space data."""
        H, W, _ = kspace.shape
        radial_mask = self.create_radial_mask((H, W))
        radial_mask = torch.from_numpy(radial_mask).to(kspace.device).unsqueeze(-1)
        return kspace * radial_mask

    def apply_linear_mask_to_kspace(self, kspace):
        """Apply a linear mask to the k-space data."""
        mask_func = RandomMaskFunc(center_fractions=[0.1], accelerations=[6])
        mask = mask_func(kspace.shape, seed=None)[0]
        mask = mask.to(kspace.device).unsqueeze(-1)
        return kspace * mask

    def undersample_slice(self, slice_tensor):
        """Undersample an MRI slice using specified mask."""
        # Convert real slice to complex-valued tensor
        complex_slice = self.convert_to_complex(slice_tensor)

        # Transform to k-space
        kspace = fft2c(complex_slice)

        # Apply mask
        if self.sampling_mask == "radial":
            undersampled_kspace = self.apply_radial_mask_to_kspace(kspace)
        elif self.sampling_mask == "linear":
            undersampled_kspace = self.apply_linear_mask_to_kspace(kspace)
        else:
            raise ValueError(f"Unsupported sampling mask: {self.sampling_mask}")

        # Inverse transform
        undersampled_image = ifft2c(undersampled_kspace)
        return torch.abs(undersampled_image[..., 0])

    def __getitem__(self, index):
        """Return a data point and its metadata information."""
        # Convert index to integer to prevent TypeError
        index = int(index)
        row = self.metadata.row(index, named=True)

        # Load the original image
        nifti_img = nib.load(str(self.data_root / row["file_path"]))
        scan = nifti_img.get_fdata()
        slice_tensor = torch.from_numpy(scan[:, :, row["slice_id"]]).float()

        # Add channel dimension before applying transforms
        slice_tensor = slice_tensor.unsqueeze(0)  # Shape becomes [1, H, W]

        # Apply transforms
        if self.transform:
            slice_tensor = self.transform(slice_tensor)

        # Remove channel dimension after applying transforms
        slice_tensor = slice_tensor.squeeze(0)  # Shape becomes [H, W]

        # Create undersampled version
        undersampled_tensor = self.undersample_slice(slice_tensor)

        slice_tensor = slice_tensor.unsqueeze(0)
        undersampled_tensor = undersampled_tensor.unsqueeze(0)

        sex = float(0 if row["sex"] == "F" else 1)
        age = float(row["age_at_mri"] <= 58)

        grade = float(0 if int(row["who_cns_grade"]) <= 3 else 1)
        ttype = float(1 if row["final_diagnosis"] == "Glioblastoma, IDH-wildtype" else 0)
        
        # Return in CycleGAN format but using your file paths
<<<<<<< HEAD
        return undersampled_tensor, slice_tensor, torch.tensor([sex, age]), torch.tensor([ttype])
=======
        return undersampled_tensor, slice_tensor, torch.tensor([sex, age]), torch.tensor([grade,ttype])
>>>>>>> 51d142d8

    def __len__(self):
        """Return the total number of images in the dataset."""
        return len(self.metadata)

    def compute_sample_weights(self):

            df = self.metadata.clone()  # or dataset.metadata if you don't mind modifying it
            
            # Define the sensitive columns. For example, here we use 'sex' and 'age_at_mri'
            sensitive_cols = ['sex', 'age_at_mri']
            
            # Compute group counts using Polars
            group_counts = df.group_by(sensitive_cols).agg(pl.count()).rename({'count': 'group_count'})
            
            # Join the group counts back to the original dataframe
            df = df.join(group_counts, on=sensitive_cols, how='left')
            
            # Compute the weight as the inverse of the group_count
            weights = 1.0 / df['group_count']
            
            # Return as a list
            return weights.to_list()<|MERGE_RESOLUTION|>--- conflicted
+++ resolved
@@ -25,11 +25,7 @@
 class UcsfDataset(Dataset):
     """Dataset for MRI reconstruction."""
 
-<<<<<<< HEAD
-    def __init__(self, opt):
-=======
     def __init__(self, opt, train=True):
->>>>>>> 51d142d8
         """Initialize this dataset class.
 
         Parameters:
@@ -44,11 +40,7 @@
         self.pathology = opt.get("pathology", [])
         self.lower_slice = opt.get("lower_slice", 60)
         self.upper_slice = opt.get("upper_slice", 130)
-<<<<<<< HEAD
-        self.split = "test"
-=======
         self.train = train
->>>>>>> 51d142d8
         self.num_rays = opt.get("num_rays", 140)
         print(f"num_rays: {self.num_rays}")
 
@@ -83,11 +75,6 @@
         if self.upper_slice is not None:
             df = df.filter(pl.col("slice_id") <= self.upper_slice)
 
-<<<<<<< HEAD
-        # Filter by split
-        df = df.filter(pl.col("split") == self.split)
-
-=======
         # Filter for validation set first
         df = df.filter(pl.col("split") == "val")
         
@@ -102,7 +89,6 @@
             train_size = int(0.9 * total_samples)
             df = df.slice(train_size, total_samples)
             
->>>>>>> 51d142d8
         # Sample if number_of_samples is specified
         if self.number_of_samples is not None and self.number_of_samples > 0:
             df = df.sample(n=self.number_of_samples, seed=self.seed)
@@ -202,11 +188,7 @@
         ttype = float(1 if row["final_diagnosis"] == "Glioblastoma, IDH-wildtype" else 0)
         
         # Return in CycleGAN format but using your file paths
-<<<<<<< HEAD
         return undersampled_tensor, slice_tensor, torch.tensor([sex, age]), torch.tensor([ttype])
-=======
-        return undersampled_tensor, slice_tensor, torch.tensor([sex, age]), torch.tensor([grade,ttype])
->>>>>>> 51d142d8
 
     def __len__(self):
         """Return the total number of images in the dataset."""
